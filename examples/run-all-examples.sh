#!/usr/bin/env bash
# SPDX-License-Identifier: BSD-3-Clause
# Copyright 2020-2022, Intel Corporation

#
# run-all-examples.sh - run all examples (optionally under valgrind or with fault injection)
#
# Usage: run-all-examples.sh <binary-examples-directory> [--valgrind|--integration-tests]
#                            [--stop-on-failure] [<pmem-path>] [IP_address] [port]
#
# Important: the given order of command line arguments is mandatory!
#
# Used environment variables:
# - RPMA_EXAMPLES_PMEM_PATH
# - RPMA_EXAMPLES_STOP_ON_FAILURE
#
# In order to run the examples on a PMem (a DAX device or a file on a file system DAX),
# an absolute path (starting with '/') to this PMem has to be provided
# either via the '<pmem-path>' argument or via the 'RPMA_EXAMPLES_PMEM_PATH' environment variable.
# If both of them are set, the command line argument '<pmem-path>' will be used.
#
# If the '--stop-on-failure' argument is used or the 'RPMA_EXAMPLES_STOP_ON_FAILURE'
# environment variable is set to ON, then the integration tests will stop on the first failure.
#
# The '--integration-tests' option starts integration tests documented
# in the https://github.com/pmem/rpma/blob/master/DEVELOPMENT.md#running-integration-tests file.
#

# value used to get the maximum reachable value of fault injection for each example
GET_FI_MAX=999999

# timeout value for both the server and the client
TIMEOUT=3s

USAGE_STRING="\
Usage:\n\
$ run-all-examples.sh <binary-examples-directory> [--valgrind|--integration-tests] \
[--stop-on-failure] [<pmem-path>] [IP_address] [port]\n\
\n\
Important: the given order of command line arguments is mandatory!\n\
\n\
In order to run the examples on a PMem (a DAX device or a file on a file system DAX), \
an absolute path (starting with '/') to this PMem has to be provided \
either via the '<pmem-path>' argument or via the 'RPMA_EXAMPLES_PMEM_PATH' environment variable. \
If both of them are set, the command line argument '<pmem-path>' will be used. \
\n\
If the '--stop-on-failure' argument is used or the 'RPMA_EXAMPLES_STOP_ON_FAILURE' \
environment variable is set to ON, then the integration tests will stop on the first failure.\n
\n\
The '--integration-tests' option starts integration tests documented \
in the https://github.com/pmem/rpma/blob/master/DEVELOPMENT.md#running-integration-tests file.\n"

BIN_DIR=$1
if [ "$BIN_DIR" == "" -o ! -d "$BIN_DIR" ]; then
	echo "Error: missing required argument"
	echo
	echo -e $USAGE_STRING
	exit 1
fi

MODE="none"
if [ "$2" == "--integration-tests" ]; then
	MODE="integration-tests"
	shift
elif [ "$2" == "--valgrind" ]; then
	MODE="valgrind"
	shift
fi

STOP_ON_FAILURE=0
if [ "$2" == "--stop-on-failure" -o "$RPMA_EXAMPLES_STOP_ON_FAILURE" == "ON" ]; then
	STOP_ON_FAILURE=1
	[ "$2" == "--stop-on-failure" ] && shift
fi

PMEM_PATH=""
if [[ $2 = /* ]]; then
	if [ -c "$2" -o -f "$2" ]; then
		PMEM_PATH=$2
		echo "Notice: running examples on PMem: $PMEM_PATH"
		# PMEM_PATH overrides RPMA_EXAMPLES_PMEM_PATH
		RPMA_EXAMPLES_PMEM_PATH=""
	else
		echo "Error: the $2 path is not a file nor a character device"
		exit 1
	fi
	shift
fi

if [ "$PMEM_PATH" == "" -a "$RPMA_EXAMPLES_PMEM_PATH" != "" ]; then
	_PATH=$RPMA_EXAMPLES_PMEM_PATH
	if [[ $_PATH = /* ]] && [ -c "$_PATH" -o -f "$_PATH" ]; then
		echo "Notice: running examples on PMem: $RPMA_EXAMPLES_PMEM_PATH (RPMA_EXAMPLES_PMEM_PATH)."
		PMEM_PATH=$RPMA_EXAMPLES_PMEM_PATH
	else
		echo "Notice: $RPMA_EXAMPLES_PMEM_PATH is not an absolute path of a file nor a character device"
		exit 1
	fi
elif [ "$PMEM_PATH" == "" ]; then
	echo "Notice: PMem path (RPMA_EXAMPLES_PMEM_PATH) is not set, examples will be run on DRAM."
fi

if [[ $2 =~ [0-9]*\.[0-9]*\.[0-9]*\.[0-9]* ]]; then
	IP_ADDRESS=$2
	PORT=$3
else
	IP_ADDRES=""
	PORT=$2
fi

[ "$PORT" == "" ] && PORT="7204"

function print_out_log_file() {
	echo
	echo "*** file $1 (START) ***"
	cat $1
	echo "*** file $1 (END) ***"
	echo
}

function get_max_fault_injection() {
	LOG_FILE=$1
	FI_MAX=$(grep -e '\[#' $LOG_FILE | cut -d'#' -f2 | cut -d']' -f1 | sort -n | tail -n1)
	echo $FI_MAX
}

function error_out_if_no_max_fault_injection() {
	FI_MAX=$1
	LOG_FILE=$2
	if [ "$FI_MAX" == "" ]; then
		print_out_log_file $LOG_FILE
		echo
		echo "Error: no fault-injection markers found in the log,"\
		     "please check if librpma is built with the DEBUG_FAULT_INJECTION CMake variable set to ON."
		echo
		exit 1
	fi
	if ! [[ $FI_MAX =~ ^[0-9]+$ ]]; then
		print_out_log_file $LOG_FILE
		echo "Error: the maximum value of fault injection is not a number"
		exit 1
	fi
}

function run_command_of() {
	WHO=$1
	shift
	if [ "$MODE" != "integration-tests" ]; then
		echo "[${WHO}]$ $*"
		eval $*
	elif [ "$LOG_OUTPUT" == "yes" ]; then
		if [ "$WHO" == "server" ]; then
			rm -f $S_LOG_FILE
			echo "[${WHO}]$ $S_FI $* > $S_LOG_FILE 2>&1"
			eval $S_FI $* > $S_LOG_FILE 2>&1
		else
			rm -f $C_LOG_FILE
			echo "[${WHO}]$ $C_FI $* > $C_LOG_FILE 2>&1"
			eval $C_FI $* > $C_LOG_FILE 2>&1
		fi
	else
		S_TIME=""
		C_TIME=""
		[ "$S_FI" == "" ] && S_TIME="timeout --preserve-status $TIMEOUT" # run the server with timeout
		[ "$C_FI" == "" ] && C_TIME="timeout --preserve-status $TIMEOUT" # run the client with timeout

		if [ "$WHO" == "server" ]; then
			echo "[${WHO}]$ $S_FI $S_TIME $*"
			eval $S_FI $S_TIME $*
		else
			echo "[${WHO}]$ $C_FI $C_TIME $*"
			eval $C_FI $C_TIME $*
		fi
	fi
}

function start_server() {
	echo "Starting the server ..."
	run_command_of server $* &
}

function start_client() {
	echo "Starting the client ..."
	run_command_of client $*
	RV=$?
}

function print_FI_if_failed() {
	if [ $SFAILED -eq 1 -o $CFAILED -eq 1 ]; then
		echo
		echo "=========================================="
		echo "Fault injection ERROR"
		[ $S_FI_VAL -gt 0 ] && \
		echo "Server's fault injection value = $S_FI_VAL"
		[ $C_FI_VAL -gt 0 ] && \
		echo "Client's fault injection value = $C_FI_VAL"
		echo "=========================================="
		echo
		[ $STOP_ON_FAILURE -eq 1 ] && exit 1
	fi
}

function get_IP_of_RDMA_interface() {
	STATE_OK="state ACTIVE physical_state LINK_UP"
	NETDEV=$(rdma link show | grep -e "$STATE_OK" | head -n1 | cut -d' ' -f8)
	IP_ADDRESS=$(ip address show dev $NETDEV | grep -e inet | grep -v -e inet6 | cut -d' ' -f6 | cut -d/ -f1)
	echo $IP_ADDRESS
}

function get_PID_of_server() {
	IP_ADDR=$1
	PORT=$2
	ARGS="server $IP_ADDR $PORT"
	PID=$(ps aux | grep -e "$ARGS" | grep -v -e "grep -e $ARGS" | awk '{print $2}')
	echo $PID
}

function run_example() {
	DIR=$1
	S_FI_VAL=$2 # server's fault injection value
	C_FI_VAL=$3 # client's fault injection value
	EXAMPLE=$(basename $DIR)

	LOG_OUTPUT="no"
	VLD_SCMD=$VLD_SCMD_ORIG
	VLD_CCMD=$VLD_CCMD_ORIG

	S_FI="" # server's fault injection string
	C_FI="" # client's fault injection string
	if [ "$MODE" == "integration-tests" ]; then
		if [ "$S_FI_VAL" == "" -o "$C_FI_VAL" == "" ]; then
			echo "Error: both S_FI_VAL and C_FI_VAL have to be set in the integration-tests mode."
			exit 1
		fi
		[ $S_FI_VAL -ge $GET_FI_MAX -o $C_FI_VAL -ge $GET_FI_MAX ] && LOG_OUTPUT="yes"
		if [ $S_FI_VAL -gt 0 ]; then
			S_FI="RPMA_FAULT_INJECTION=$S_FI_VAL"
			VLD_CCMD="" # do not run the client under valgrind
		else
			S_FI=""
		fi
		if [ $C_FI_VAL -gt 0 ]; then
			C_FI="RPMA_FAULT_INJECTION=$C_FI_VAL"
			VLD_SCMD="" # do not run the server under valgrind
		else
			C_FI=""
		fi
	else
		S_FI_VAL=0
		C_FI_VAL=0
	fi

	SFAILED=0
	CFAILED=0

	echo "*** Running example: $EXAMPLE $VLD_MSG"

	start_server $VLD_SCMD $DIR/server $IP_ADDRESS $PORT $PMEM_PATH
	sleep 1

	RV=0
	case $EXAMPLE in
<<<<<<< HEAD
	06-multiple-connections|15-multiple-connections-SHCCH)
		[ "$MODE" == "fault-injection" ] && SEEDS="8" || SEEDS="8 9 11 12"
=======
	06-multiple-connections|06s-multiple-connections)
		[ "$MODE" == "integration-tests" ] && SEEDS="8" || SEEDS="8 9 11 12"
>>>>>>> 87dd2aa9
		for SEED in $SEEDS; do
			start_client $VLD_CCMD $DIR/client $IP_ADDRESS $PORT $SEED
			[ $RV -ne 0 ] && break
		done
		;;
	07-atomic-write)
		[ "$MODE" == "integration-tests" ] && WORDS="1st_word" || WORDS="1st_word 2nd_word 3rd_word"
		start_client $VLD_CCMD $DIR/client $IP_ADDRESS $PORT $WORDS
		;;
	08-messages-ping-pong)
		SEED=7
		[ "$MODE" == "integration-tests" ] && ROUNDS=1 || ROUNDS=3
		start_client $VLD_CCMD $DIR/client $IP_ADDRESS $PORT $SEED $ROUNDS
		;;
	10-send-with-imm)
		start_client $VLD_CCMD $DIR/client $IP_ADDRESS $PORT "1234" "1st_word"
		;;
	11-write-with-imm)
		start_client $VLD_CCMD $DIR/client $IP_ADDRESS $PORT "1234"
		;;
<<<<<<< HEAD
	12-receive-completion-queue|14-receive-completion-queue-SHCCH)
=======
	12-receive-completion-queue|12s-receive-completion-queue)
>>>>>>> 87dd2aa9
		START_VALUE=7
		[ "$MODE" == "integration-tests" ] && ROUNDS=1 || ROUNDS=3
		start_client $VLD_CCMD $DIR/client $IP_ADDRESS $PORT $START_VALUE $ROUNDS
		;;
	*)
		start_client $VLD_CCMD $DIR/client $IP_ADDRESS $PORT $PMEM_PATH
		;;
	esac

	if [ "$MODE" != "integration-tests" -a $RV -ne 0 ]; then
		echo "Error: example $EXAMPLE FAILED!"
		N_FAILED=$(($N_FAILED + 1))
		LIST_FAILED="${LIST_FAILED}${EXAMPLE}\n"
	elif [ "$VLD_CCMD" != "" ]; then
		cerrno=$(grep "ERROR SUMMARY:" ${VLD_CLOG_FILE} | grep -Eoh "[0-9]+ errors" | awk '{print $1}')
		if [ "$cerrno" == "" ]; then
			cat ${VLD_CLOG_FILE}
			echo "Error: missing ERROR SUMMARY"
			exit 1
		fi
		if [ $cerrno -gt 0 ]; then
			echo "Error: example $EXAMPLE client $VLD_MSG FAILED!"
			CFAILED=1
			N_CFAILED=$(($N_CFAILED + 1))
			LIST_CFAILED="${LIST_CFAILED}${EXAMPLE}-client\n"
			mv ${VLD_CLOG_FILE} ${BIN_DIR}/$EXAMPLE-valgrind-client.log
			print_out_log_file ${BIN_DIR}/$EXAMPLE-valgrind-client.log
		fi
	fi

	# make sure the server's process is finished
	if [ "$MODE" != "integration-tests" -o $S_FI_VAL -gt 0 ]; then
		PID=$(get_PID_of_server $IP_ADDRESS $PORT)
		if [ "$PID" != "" ]; then
			echo "Notice: server is still running, waiting 1 sec ..."
			sleep 1
		fi
	fi
	PID=$(get_PID_of_server $IP_ADDRESS $PORT)
	if [ "$PID" != "" ]; then
		echo "Notice: server is still running, killing it ..."
		if [ "$MODE" != "integration-tests" -o $S_FI_VAL -gt 0 ]; then
			kill $PID
			sleep 1
		fi
		kill -9 $PID 2>/dev/null
	elif [ "$VLD_SCMD" != "" ]; then
		serrno=$(grep "ERROR SUMMARY:" ${VLD_SLOG_FILE} | grep -Eoh "[0-9]+ errors" | awk '{print $1}')
		if [ "$serrno" == "" ]; then
			cat ${VLD_SLOG_FILE}
			echo "Error: missing ERROR SUMMARY"
			exit 1
		fi
		if [ $serrno -gt 0 ]; then
			echo "Error: example $EXAMPLE server $VLD_MSG FAILED!"
			SFAILED=1
			N_SFAILED=$(($N_SFAILED + 1))
			LIST_SFAILED="${LIST_SFAILED}${EXAMPLE}-server\n"
			mv ${VLD_SLOG_FILE} ${BIN_DIR}/$EXAMPLE-valgrind-server.log
			print_out_log_file ${BIN_DIR}/$EXAMPLE-valgrind-server.log
		fi
	fi

	S_FI_MAX=0
	C_FI_MAX=0
	if [ "$LOG_OUTPUT" == "yes" ]; then
		if [ "$S_FI" != "" ]; then
			S_FI_MAX=$(get_max_fault_injection $S_LOG_FILE)
			error_out_if_no_max_fault_injection "$S_FI_MAX" "$S_LOG_FILE"
			echo "Detected S_FI_MAX = \"$S_FI_MAX\""
		elif [ "$C_FI" != "" ]; then
			C_FI_MAX=$(get_max_fault_injection $C_LOG_FILE)
			error_out_if_no_max_fault_injection "$C_FI_MAX" "$C_LOG_FILE"
			echo "Detected C_FI_MAX = \"$C_FI_MAX\""
		fi
	fi

	echo
}

### SCRIPT STARTS HERE ###

N_FAILED=0
LIST_FAILED=""
N_SFAILED=0
LIST_SFAILED=""
N_CFAILED=0
LIST_CFAILED=""

S_LOG_FILE="nohup_server.out"
C_LOG_FILE="nohup_client.out"

if [ "$IP_ADDRESS" == "" -a "$RPMA_TESTING_IP" != "" ]; then
	echo "Notice: no IP address given. Using RPMA_TESTING_IP=$RPMA_TESTING_IP."
	IP_ADDRESS=$RPMA_TESTING_IP
fi
[ "$IP_ADDRESS" == "" ] && IP_ADDRESS=$(get_IP_of_RDMA_interface)
if [ "$IP_ADDRESS" == "" ]; then
	echo "Error: not found any RDMA-capable network interface"
	exit 1
fi

echo "Notice: running examples for IP address $IP_ADDRESS and port $PORT"
echo

JOBS=$(ps aux | grep -e "server $IP_ADDRESS $PORT" -e "client $IP_ADDRESS $PORT" | grep -v "grep -e")
if [ "$JOBS" != "" ]; then
	echo "Wait for the following processes to finish or kill them:"
	echo "$JOBS"
	echo "Error: cannot run examples, because some of them are still running"
	exit 1
fi

if [ "$MODE" == "valgrind" -o "$MODE" == "integration-tests" ]; then
	if ! which valgrind > /dev/null; then
		if [ "$MODE" == "valgrind" ]; then
			echo "Error: valgrind not found - the examples cannot be run under valgrind."
			exit 1
		else # "$MODE" == "integration-tests"
			echo "Error: valgrind not found - the integration tests cannot be run."
			exit 1
		fi
	fi
	VLD_CMD="valgrind --leak-check=full"
	VLD_SUPP_PATH=$(dirname $0)/../tests/
	VLD_SUPP="--suppressions=${VLD_SUPP_PATH}/memcheck-libibverbs-librdmacm.supp"
	VLD_SUPP="${VLD_SUPP} --suppressions=${VLD_SUPP_PATH}/memcheck-libnl.supp"
	VLD_SUPP="${VLD_SUPP} --gen-suppressions=all"
	# prepare the server command
	VLD_SLOG_FILE="${BIN_DIR}/valgrind-server.log"
	VLD_SLOG="--log-file=${VLD_SLOG_FILE}"
	VLD_SCMD="${VLD_CMD} ${VLD_SUPP} ${VLD_SLOG}"
	# prepare the client command
	VLD_CLOG_FILE="${BIN_DIR}/valgrind-client.log"
	VLD_CLOG="--log-file=${VLD_CLOG_FILE}"
	VLD_CCMD="${VLD_CMD} ${VLD_SUPP} ${VLD_CLOG}"
	VLD_MSG="(under Valgrind)"
	# save the original values
	VLD_SCMD_ORIG=$VLD_SCMD
	VLD_CCMD_ORIG=$VLD_CCMD

	echo -n "Notice: running examples with Valgrind is tuned for debug build of librpma "
	echo -n "on Ubuntu 22.04 (see the CircleCI build). It may fail for any other OS, "
	echo "OS version, rdma-core version and for the release build."
	echo
fi

EXAMPLES=$(find $BIN_DIR -name server | sort)

if [ "$MODE" != "integration-tests" ]; then
	for srv in $EXAMPLES; do
		DIR=$(dirname $srv)
		run_example $DIR
	done
else
	# run the CLIENT with fault-injection
	for srv in $EXAMPLES; do
		DIR=$(dirname $srv)
		# get the maximum reachable value of fault-injection
		run_example $DIR 0 $GET_FI_MAX
		for fault_inject in $(seq 1 $(($C_FI_MAX + 1))); do
			run_example $DIR 0 $fault_inject
			print_FI_if_failed
		done
	done

	# run the SERVER with fault-injection
	for srv in $EXAMPLES; do
		DIR=$(dirname $srv)
		# get the maximum reachable value of fault-injection
		run_example $DIR $GET_FI_MAX 0
		for fault_inject in $(seq 1 $(($S_FI_MAX + 1))); do
			run_example $DIR $fault_inject 0
			print_FI_if_failed
		done
	done
fi


if [ $N_FAILED -gt 0 ]; then
	echo "$N_FAILED example(s) failed:"
	echo -e "$LIST_FAILED"
	err=1
fi

if [ $N_SFAILED -gt 0 ]; then
	echo "$N_SFAILED example(s) server $VLD_MSG failed:"
	echo -e "$LIST_SFAILED"
	err=1
fi

if [ $N_CFAILED -gt 0 ]; then
	echo "$N_CFAILED example(s) client $VLD_MSG failed:"
	echo -e "$LIST_CFAILED"
	err=1
fi

if [[ $err == 1 ]]; then
	exit 1
fi

echo "All examples succeeded"<|MERGE_RESOLUTION|>--- conflicted
+++ resolved
@@ -260,13 +260,8 @@
 
 	RV=0
 	case $EXAMPLE in
-<<<<<<< HEAD
-	06-multiple-connections|15-multiple-connections-SHCCH)
-		[ "$MODE" == "fault-injection" ] && SEEDS="8" || SEEDS="8 9 11 12"
-=======
 	06-multiple-connections|06s-multiple-connections)
 		[ "$MODE" == "integration-tests" ] && SEEDS="8" || SEEDS="8 9 11 12"
->>>>>>> 87dd2aa9
 		for SEED in $SEEDS; do
 			start_client $VLD_CCMD $DIR/client $IP_ADDRESS $PORT $SEED
 			[ $RV -ne 0 ] && break
@@ -287,11 +282,7 @@
 	11-write-with-imm)
 		start_client $VLD_CCMD $DIR/client $IP_ADDRESS $PORT "1234"
 		;;
-<<<<<<< HEAD
-	12-receive-completion-queue|14-receive-completion-queue-SHCCH)
-=======
 	12-receive-completion-queue|12s-receive-completion-queue)
->>>>>>> 87dd2aa9
 		START_VALUE=7
 		[ "$MODE" == "integration-tests" ] && ROUNDS=1 || ROUNDS=3
 		start_client $VLD_CCMD $DIR/client $IP_ADDRESS $PORT $START_VALUE $ROUNDS
